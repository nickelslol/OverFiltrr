import argparse
import json
import logging
import logging.config
import operator
import os
import sys
import uuid
from dataclasses import asdict
from datetime import datetime

import requests
import yaml
from flask import Flask, request
from rapidfuzz import fuzz
from requests.adapters import HTTPAdapter
from rich.console import Console
from rich.panel import Panel
from rich.table import Table
from urllib3.util.retry import Retry
from waitress import serve

from overseerr_api import OverseerrClient

app = Flask(__name__)

# Constants
# LOG_LEVEL will be loaded from config
SCRIPT_DIR = os.path.dirname(os.path.abspath(__file__))
LOG_DIRECTORY = os.path.join(SCRIPT_DIR, "logs")
LOG_FILE = os.path.join(LOG_DIRECTORY, "script.log")
CONFIG_PATH = os.path.join(SCRIPT_DIR, "config.yaml")

REQUIRED_KEYS = [
    "OVERSEERR_BASEURL",
    "DRY_RUN",
    "API_KEYS",
    "TV_CATEGORIES",
    "MOVIE_CATEGORIES",
]

TMDB_IMAGE_BASE_URL = "https://image.tmdb.org/t/p/w500"

os.makedirs(LOG_DIRECTORY, exist_ok=True)

# Global variables populated in main()
config = {}
OVERSEERR_BASEURL = None
DRY_RUN = None
API_KEYS = {}
TV_CATEGORIES = {}
MOVIE_CATEGORIES = {}
NOTIFIARR_APIKEY = None
NOTIFIARR_CHANNEL = None
NOTIFIARR_SOURCE = None
NOTIFIARR_TIMEOUT = 10

# Rich console for pretty output
console = Console()

<<<<<<< HEAD
# Logger that only writes to the file handler
file_logger = logging.getLogger("file_logger")

=======
>>>>>>> cd794ab8

def setup_logging(log_level: str, log_file: str) -> None:
    """Configure logging with the given level and file."""
    LOGGING_CONFIG["root"]["level"] = log_level
    LOGGING_CONFIG["handlers"]["file"]["filename"] = log_file
    logging.config.dictConfig(LOGGING_CONFIG)

    file_logger.setLevel(log_level)
    file_logger.propagate = False
    file_logger.handlers.clear()
    for handler in logging.getLogger().handlers:
        if isinstance(handler, logging.handlers.RotatingFileHandler):
            file_logger.addHandler(handler)
            break
    if not file_logger.handlers:
        fh = logging.FileHandler(log_file)
        fh.setFormatter(logging.Formatter("%(asctime)s - %(levelname)s - %(message)s"))
        file_logger.addHandler(fh)


LOGGING_CONFIG = {
    "version": 1,
    "disable_existing_loggers": False,
    "formatters": {
        "standard": {"format": "%(asctime)s - %(levelname)s - %(message)s"},
        "rich": {"format": "%(message)s"},
    },
    "handlers": {
        "console": {
            "level": "DEBUG",
            "class": "rich.logging.RichHandler",
            "formatter": "rich",
        },
        "file": {
            "level": "DEBUG",
            "class": "logging.handlers.RotatingFileHandler",
            "filename": LOG_FILE,
            "formatter": "standard",
            "maxBytes": 1048576,
            "backupCount": 3,
        },
    },
    "root": {
        # This will be updated by load_config before logging is setup
        "level": "INFO",
        "handlers": ["console", "file"],
    },
}


# Load configuration from YAML file
def load_config(path: str) -> dict:
    try:
        with open(path, "r") as f:
            config = yaml.safe_load(f)
    except FileNotFoundError:
        logging.critical(f"Configuration file 'config.yaml' not found at {path}.")
        sys.exit(1)
    except yaml.YAMLError as e:
        logging.critical(f"Error parsing 'config.yaml': {e}")
        sys.exit(1)

    # Check for missing required keys
    missing_keys = [key for key in REQUIRED_KEYS if key not in config]
    if missing_keys:
        logging.critical(f"Missing required configuration keys: {', '.join(missing_keys)}")
        sys.exit(1)

    # Get LOG_LEVEL from config, default to "INFO"
    log_level = config.get("LOG_LEVEL", "INFO").upper()
    if log_level not in ["DEBUG", "INFO", "WARNING", "ERROR", "CRITICAL"]:
        logging.warning(f"Invalid LOG_LEVEL '{log_level}' in config. Defaulting to 'INFO'.")
        log_level = "INFO"

    LOGGING_CONFIG["root"]["level"] = log_level
    LOGGING_CONFIG["handlers"]["file"]["maxBytes"] = config.get("LOG_MAX_BYTES", 1048576)
    LOGGING_CONFIG["handlers"]["file"]["backupCount"] = config.get("LOG_BACKUP_COUNT", 3)

    return config


# Setup requests session with retry logic and connection pooling
def setup_requests_session() -> requests.Session:
    """Return a requests session configured with retries and connection pooling."""
    session = requests.Session()
    retry = Retry(connect=3, backoff_factor=0.5, total=5)
    adapter = HTTPAdapter(max_retries=retry, pool_connections=100, pool_maxsize=100)
    session.mount("http://", adapter)
    session.mount("https://", adapter)
    return session


session = setup_requests_session()

# Will be initialised in main()
overseerr_client: OverseerrClient


def parse_cli_args(args=None) -> argparse.Namespace:
    """Parse command-line arguments for log overrides."""
    parser = argparse.ArgumentParser(add_help=False)
    parser.add_argument(
        "--log-level",
        help="Override log level from config (DEBUG, INFO, WARNING, ERROR, CRITICAL)",
    )
    parser.add_argument("--log-file", help="Override log file location")
    return parser.parse_args(args)


def choose_common_or_strictest_rating(ratings):
    """Return the most common rating or, if tied, the strictest."""
    rating_priority = ["G", "PG", "PG-13", "R", "NC-17", "18", "TV-MA"]
    rating_count = {}
    for rating in ratings:
        if rating in rating_priority:
            rating_count[rating] = rating_count.get(rating, 0) + 1

    if not rating_count:
        return None

    sorted_ratings = sorted(
        rating_count.items(), key=lambda x: (-x[1], rating_priority.index(x[0]))
    )
    return sorted_ratings[0][0]


def extract_age_ratings(overseerr_data, media_type):
    """Extract age ratings from Overseerr data for the given media type."""
    age_ratings = []
    if media_type == "movie":
        releases = overseerr_data.get("releases", {}).get("results", [])
        for country in releases:
            if country.get("iso_3166_1") == "US":
                for release in country.get("release_dates", []):
                    certification = release.get("certification")
                    if certification:
                        age_ratings.append(certification)
    elif media_type == "tv":
        content_ratings = overseerr_data.get("contentRatings", {}).get("results", [])
        for rating in content_ratings:
            if rating.get("iso_3166_1") == "US":
                certification = rating.get("rating")
                if certification:
                    age_ratings.append(certification)
    return age_ratings


def log_rule_match(rule: dict, profile_id: int):
    """Log details when a quality profile rule matches."""
<<<<<<< HEAD
=======
    logging.info("Rule Matched")
>>>>>>> cd794ab8
    priority = rule.get("priority", "N/A")
    condition = rule.get("condition", {})

    table = Table(show_header=False, box=None)
    table.add_row("Priority", str(priority))
    if condition:
        for cond_key, cond_value in condition.items():
            table.add_row(cond_key, str(cond_value))
    else:
        table.add_row("Condition", "None")
    table.add_row("Profile ID", str(profile_id))

    console.rule("Rule Matched")
    console.print(Panel(table))

    log_lines = [f"Priority: {priority}"]
    if condition:
        for cond_key, cond_value in condition.items():
            log_lines.append(f"{cond_key}: {cond_value}")
    else:
        log_lines.append("Condition: None")
    log_lines.append(f"Profile ID: {profile_id}")

<<<<<<< HEAD
    file_logger.info("Rule Matched\n" + "\n".join(log_lines))
=======
    logging.info("Profile ID: %s", profile_id)

    table = Table(show_header=False, box=None)
    table.add_row("Priority", str(priority))
    if condition:
        for cond_key, cond_value in condition.items():
            table.add_row(cond_key, str(cond_value))
    else:
        table.add_row("Condition", "None")
    table.add_row("Profile ID", str(profile_id))

    console.rule("Rule Matched")
    console.print(Panel(table))
>>>>>>> cd794ab8


def log_media_details(details: dict, header: str = "Media Details"):
    """Log formatted media details for debugging."""
<<<<<<< HEAD
    table = Table(show_header=False, box=None)
    log_lines = []
=======
    logging.info(header)
    table = Table(show_header=False, box=None)
>>>>>>> cd794ab8

    for key, value in details.items():
        if isinstance(value, list):
            value_str = ", ".join(str(v) for v in value)
        else:
            value_str = str(value)

        table_value = value_str
        if key == "Overview":
            max_length = 50
            if len(value_str) > max_length:
                table_value = value_str[: max_length - 3] + "..."

        table.add_row(key, table_value)
        log_lines.append(f"{key}: {value_str}")

<<<<<<< HEAD
    console.rule(header)
    console.print(Panel(table))

    file_logger.info(header + "\n" + "\n".join(log_lines))
=======
        logging.info("%s: %s", key, value)
        table.add_row(key, str(value))

    console.rule(header)
    console.print(Panel(table))
>>>>>>> cd794ab8


def get_media_data(overseerr_data, media_type):
    """Return parsed media details and log them."""
    genres = [g["name"] for g in overseerr_data.get("genres", [])]
    keywords_data = overseerr_data.get("keywords", [])
    keywords = [
        k["name"]
        for k in (
            keywords_data if isinstance(keywords_data, list) else keywords_data.get("results", [])
        )
    ]

    release_date_str = overseerr_data.get("releaseDate") or overseerr_data.get("firstAirDate")
    release_year = None
    if release_date_str:
        try:
            release_date = datetime.strptime(release_date_str, "%Y-%m-%d")
            release_year = release_date.year
        except ValueError:
            logging.error(f"Invalid release date format: {release_date_str}")

    providers = []
    watch_providers_data = overseerr_data.get("watchProviders", [])
    if isinstance(watch_providers_data, list):
        for provider_entry in watch_providers_data:
            if provider_entry.get("iso_3166_1") == "US":
                flatrate = provider_entry.get("flatrate", [])
                providers.extend(
                    [
                        p.get("name") or p.get("provider_name")
                        for p in flatrate
                        if p.get("name") or p.get("provider_name")
                    ]
                )
    elif isinstance(watch_providers_data, dict):
        us_providers = watch_providers_data.get("results", {}).get("US", {})
        flatrate = us_providers.get("flatrate", [])
        providers.extend([p.get("provider_name") for p in flatrate if p.get("provider_name")])

    production_companies = [pc["name"] for pc in overseerr_data.get("productionCompanies", [])]
    networks = [n["name"] for n in overseerr_data.get("networks", [])] if media_type == "tv" else []
    original_language = overseerr_data.get("originalLanguage", "")
    status = overseerr_data.get("status", "")

    overview = overseerr_data.get("overview", "No overview available.")
    imdbId = overseerr_data.get("imdbId", "")
    posterPath = overseerr_data.get("posterPath", "")

    # Extract age ratings here
    age_ratings = extract_age_ratings(overseerr_data, media_type)
    age_rating = choose_common_or_strictest_rating(age_ratings)

    media_details = {
        "Streaming Providers": providers,
        "Genres": genres,
        "Keywords": keywords,
        "Production Companies": production_companies,
        "Networks": networks,
        "Original Language": original_language,
        "Status": status,
        "Overview": overview,
        "IMDb ID": imdbId,
        "Poster Path": posterPath,
        "Release Year": release_year if release_year else "Unknown",
        "Age Ratings Collected": age_ratings if age_ratings else "None",
        "Final Age Rating": age_rating if age_rating else "None",
    }

    log_media_details(media_details, header="Fetched Media Details From Overseerr")

    return (
        genres,
        keywords,
        release_year,
        providers,
        production_companies,
        networks,
        original_language,
        status,
        overview,
        imdbId,
        posterPath,
        age_rating,
    )


def validate_categories(categories, media_type):
    """Validate category configuration for the given media type."""
    valid = True
    default_category_key = categories.get("default")

    if default_category_key is None:
        logging.error(
            f"No default category specified in the configuration for {media_type.upper()}_CATEGORIES."
        )
        valid = False

    for category_name, category_data in categories.items():
        if not isinstance(category_data, dict):
            continue

        apply = category_data.get("apply", {})
        weight = category_data.get("weight")
        if weight is None:
            logging.error(f"Category '{category_name}' must have 'weight'.")
            valid = False

        # Validate quality_profile_rules and default_profile_id
        quality_profile_rules = category_data.get("quality_profile_rules")
        if not quality_profile_rules:  # This covers both missing and empty list
            default_profile_id = apply.get("default_profile_id")
            if default_profile_id is None:
                logging.error(
                    f"Category '{category_name}' must have 'default_profile_id' in 'apply' when 'quality_profile_rules' are missing or empty."
                )
                valid = False

        root_folder = apply.get("root_folder")
        if root_folder is None:
            logging.error(f"Category '{category_name}' must have 'root_folder' in 'apply'.")
            valid = False

        required_id_key = "sonarr_id" if media_type == "tv" else "radarr_id"
        id_value = apply.get(required_id_key)
        if id_value is None:
            logging.error(
                f"Category '{category_name}' must have '{required_id_key}' in 'apply' for {media_type.upper()} categories."
            )
            valid = False

        filters = category_data.get("filters", {})
        if filters:
            genres = filters.get("genres", [])
            keywords = filters.get("keywords", [])
            if not isinstance(genres, list) or not isinstance(keywords, list):
                logging.error(
                    f"Filters in category '{category_name}' must have 'genres' and 'keywords' as lists."
                )
                valid = False

    if default_category_key and default_category_key not in categories:
        logging.error(
            f"The 'default' category '{default_category_key}' is not properly defined in the configuration for {media_type.upper()}_CATEGORIES."
        )
        valid = False

    return valid


def validate_configuration():
    """Ensure both movie and TV category configurations are valid."""
    tv_valid = validate_categories(TV_CATEGORIES, "tv")
    movie_valid = validate_categories(MOVIE_CATEGORIES, "movie")

    if not (tv_valid and movie_valid):
        logging.critical(
            "Configuration validation failed. Please fix the errors and restart the script."
        )
        sys.exit(1)

    logging.info(f"Configuration loaded and validated successfully.")


def fuzzy_match(list_to_check, possible_values, threshold=80):
    """Return the first value from possible_values that fuzzily matches."""
    for item in list_to_check:
        for value in possible_values:
            if fuzz.ratio(item.lower(), value.lower()) >= threshold:
                return value
    return None


def categorize_media(genres, keywords, title, age_rating, media_type):
    """Determine the best category for the media based on filters."""
    best_match = None
    highest_weight = -1
    categories = MOVIE_CATEGORIES if media_type == "movie" else TV_CATEGORIES
    default_category_key = categories.get("default")

    for category, data in categories.items():
        if not isinstance(data, dict) or category == default_category_key:
            continue

        filters = data.get("filters", {})
        genres_filters = filters.get("genres", [])
        keywords_filters = filters.get("keywords", [])
        excluded_ratings = filters.get("excluded_ratings", [])

        if age_rating in excluded_ratings:
            logging.info(f"Age rating {age_rating} excludes the category '{category}'.")
            continue

        # If no filters are provided, this category matches everything (except excluded ratings)
        if not genres_filters and not keywords_filters and not excluded_ratings:
            logging.debug(f"No filters provided for category '{category}'. It matches all media.")
            if data["weight"] > highest_weight:
                best_match = category
                highest_weight = data["weight"]
            continue

        matched_genre = fuzzy_match(genres, genres_filters) if genres_filters else None
        matched_keyword = fuzzy_match(keywords, keywords_filters) if keywords_filters else None

        if matched_genre or matched_keyword:
            logging.debug(
                f"Potential match found: {category} (genre match: {matched_genre}, keyword match: {matched_keyword})"
            )
            if data["weight"] > highest_weight:
                best_match = category
                highest_weight = data["weight"]

    if not best_match and default_category_key in categories:
        folder_data = categories[default_category_key]
        filters = folder_data.get("filters", {})
        excluded_ratings = filters.get("excluded_ratings", [])

        if age_rating in excluded_ratings:
            logging.error(
                f"Age rating {age_rating} excludes the default category '{default_category_key}'."
            )
            return None, None

        root_folder = folder_data["apply"]["root_folder"]
        return root_folder, default_category_key
    elif best_match:
        folder_data = categories[best_match]
        root_folder = folder_data["apply"]["root_folder"]
        return root_folder, best_match
    else:
        logging.error("No matching category found for media.")
        return None, None


def evaluate_quality_profile_rules(rules, context):
    """Evaluate quality profile rules against a media context."""
    if not rules:
        logging.debug("No quality profile rules provided.")
        return None

    sorted_rules = sorted(rules, key=lambda x: x.get("priority", 9999))
    for rule in sorted_rules:
        condition = rule.get("condition", {})
        profile_id = rule.get("profile_id")
        logic = rule.get("logic", "OR").upper()

        if logic not in ["AND", "OR"]:
            logging.warning(f"Unsupported logic '{logic}' in rule. Defaulting to 'OR'.")
            logic = "OR"

        if evaluate_condition(condition, context, logic):
            log_rule_match(rule, profile_id)
            return profile_id
    return None


def evaluate_condition(condition, context, logic="OR"):
    """Evaluate a condition dictionary against context data."""
    operators_map = {
        "<": operator.lt,
        "<=": operator.le,
        ">": operator.gt,
        ">=": operator.ge,
        "==": operator.eq,
        "!=": operator.ne,
        "in": lambda a, b: a in b,
        "not in": lambda a, b: a not in b,
    }

    def evaluate_single_condition(key, value):
        context_value = context.get(key)
        if context_value is None:
            logging.debug(f"Context does not contain key '{key}'.")
            return False

        if isinstance(context_value, list):
            for operator_str, target_value in value.items():
                operator_func = operators_map.get(operator_str)
                if not operator_func:
                    logging.warning(
                        f"Unsupported operator '{operator_str}' in condition for key '{key}'."
                    )
                    continue

                target_values = target_value if isinstance(target_value, list) else [target_value]
                for t_value in target_values:
                    if operator_str in ["in", "not in"]:
                        if not operator_func(t_value, context_value):
                            logging.debug(
                                f"Condition '{t_value} {operator_str} {context_value}' not met."
                            )
                            return False
                    else:
                        if operator_str in ["!=", "<", "<=", ">", ">="]:
                            comparator = all
                        else:
                            comparator = any

                        if not comparator(operator_func(item, t_value) for item in context_value):
                            logging.debug(
                                f"No match found for '{key}' with operator '{operator_str}' and target '{t_value}'."
                            )
                            return False
            return True
        else:
            for operator_str, target_value in value.items():
                operator_func = operators_map.get(operator_str)
                if not operator_func:
                    logging.warning(
                        f"Unsupported operator '{operator_str}' in condition for key '{key}'."
                    )
                    continue

                if operator_str in ["in", "not in"]:
                    if not operator_func(context_value, target_value):
                        logging.debug(
                            f"Condition '{context_value} {operator_str} {target_value}' not met."
                        )
                        return False
                else:
                    if not operator_func(context_value, target_value):
                        logging.debug(
                            f"Condition '{context_value} {operator_str} {target_value}' not met."
                        )
                        return False
            return True

    if logic == "AND":
        return all(evaluate_single_condition(k, v) for k, v in condition.items())
    elif logic == "OR":
        return any(evaluate_single_condition(k, v) for k, v in condition.items())
    else:
        logging.warning(f"Unsupported logic type: {logic}. Defaulting to 'OR'.")
        return any(evaluate_single_condition(k, v) for k, v in condition.items())


@app.route("/webhook", methods=["POST"])
def handle_request():
    """Handle incoming Overseerr webhook requests."""
    request_data = request.get_json()
    notification_type = request_data.get("notification_type", "")

    if notification_type == "TEST_NOTIFICATION":
        logging.info("Test payload received, no further processing.")
        return ("Test payload received", 200)

    if notification_type == "MEDIA_PENDING":
        process_request(request_data)
        return ("success", 202)

    return ("Unhandled notification type", 400)


def process_request(request_data):
    """Process a MEDIA_PENDING webhook payload."""
    try:
        request_info = request_data["request"]
        media_info = request_data["media"]
        request_username = request_info["requestedBy_username"]
        request_id = request_info["request_id"]
        media_tmdbid = media_info["tmdbId"]
        media_type = media_info["media_type"]
        media_title = request_data["subject"]

        logging.info(
            f"Starting processing for: {media_title} (Request ID: {request_id}, User: {request_username})"
        )
        logging.info(f"Media Type: {media_type}")

        # Fetch media details using OverseerrClient
        try:
            if media_type == "movie":
                details = overseerr_client.get_movie(media_tmdbid)
            else:
                details = overseerr_client.get_tv(media_tmdbid)
            overseerr_data = asdict(details)
        except requests.RequestException:
            logging.error("Failed to fetch media details for %s %s", media_type, media_tmdbid)
            return

        # Unpack all details including age_rating now
        (
            genres,
            keywords,
            release_year,
            providers,
            production_companies,
            networks,
            original_language,
            status,
            overview,
            imdbId,
            posterPath,
            age_rating,
        ) = get_media_data(overseerr_data, media_type)

        # Categorize media
        target_root_folder, best_match = categorize_media(
            genres, keywords, media_title, age_rating, media_type
        )
        if not target_root_folder or not best_match:
            logging.error("Unable to determine target root folder or category.")
            return

        context = {
            "release_year": release_year,
            "original_language": original_language,
            "providers": providers,
            "production_companies": production_companies,
            "networks": networks,
            "status": status,
            "genres": genres,
            "keywords": keywords,
            "media_type": media_type,
        }

        categories = MOVIE_CATEGORIES if media_type == "movie" else TV_CATEGORIES
        folder_data = categories.get(best_match)
        if not folder_data:
            logging.error(f"No configuration found for category '{best_match}'.")
            return

        apply_data = folder_data.get("apply", {})
        default_profile_id = apply_data.get("default_profile_id")
        quality_profile_rules = folder_data.get("quality_profile_rules", [])
        if quality_profile_rules is None:
            quality_profile_rules = []

        profile_id = (
            evaluate_quality_profile_rules(quality_profile_rules, context) or default_profile_id
        )

        if not profile_id:
            logging.error(
                f"Unable to determine Quality Profile ID for media '{media_title}' (Request ID: {request_id}). No matching rules and no default_profile_id configured for category '{best_match}'."
            )
            # The existing "if not profile_id:" check below will still catch this,
            # but this log provides more specific context.
            # No need for an immediate return here as the next check handles it.

        if not profile_id:  # This check remains to handle the case
            logging.error(
                f"Critical: profile_id is None for media '{media_title}' (Request ID: {request_id}). Processing cannot continue."
            )  # Added more specific message for the existing check
            return

        put_data = {}
        if media_type == "movie":
            radarr_id = apply_data.get("radarr_id")
            if radarr_id is None:
                logging.error(f"'radarr_id' is missing in 'apply' for category '{best_match}'.")
                return
            target_name = apply_data.get("app_name", "Unknown App")

            put_data = {
                "mediaType": media_type,
                "rootFolder": target_root_folder,
                "serverId": radarr_id,
                "profileId": profile_id,
            }

            logging.info(f"Using Radarr for: {target_name}")
            logging.info(f"Categorized as: {best_match}")

        elif media_type == "tv":
            sonarr_id = apply_data.get("sonarr_id")
            if sonarr_id is None:
                logging.error(f"'sonarr_id' is missing in 'apply' for category '{best_match}'.")
                return
            target_name = apply_data.get("app_name", "Unknown App")

            seasons = None
            try:
                seasons_str = request_data["extra"][0]["value"]
                seasons = [int(season) for season in seasons_str.split(",")]
            except (KeyError, IndexError, ValueError) as e:
                logging.warning(f"Seasons information is missing or invalid: {e}")
                seasons = []

            put_data = {
                "mediaType": media_type,
                "seasons": seasons,
                "rootFolder": target_root_folder,
                "serverId": sonarr_id,
                "profileId": profile_id,
            }

            logging.info(f"Using Sonarr for: {target_name}")
            logging.info(f"Categorized as: {best_match}")

        if put_data:
            if DRY_RUN:
                logging.warning(
                    f"[DRY RUN] No changes made. Would update request {request_id} "
                    f"to use {target_name}, root folder {put_data['rootFolder']}, "
                    f"and quality profile {profile_id}."
                )
            else:
                try:
                    overseerr_client.update_request(request_id, put_data)
                    logging.info(
                        f"Request updated: {target_name}, root folder {put_data['rootFolder']}, "
                        f"and quality profile {profile_id}."
                    )
                    overseerr_client.approve_request(request_id)
                    logging.info(f"Request {request_id} approved successfully.")
                except requests.RequestException as exc:
                    logging.error("Failed to update or approve request %s: %s", request_id, exc)
        else:
            logging.error("Error: Unable to determine appropriate service for the request.")

        # After processing, get the updated request status
        try:
            request_status = overseerr_client.get_request(request_id)
            status_map = {1: "Pending Approval", 2: "Approved", 3: "Declined"}
            status_text = status_map.get(request_status.status, "Unknown Status")
        except requests.RequestException as exc:
            logging.error("Failed to get request status for %s: %s", request_id, exc)
            status_text = "Status Unknown"

        if NOTIFIARR_APIKEY:
            if media_type == "movie":
                payload = construct_movie_payload(
                    media_title=media_title,
                    request_username=request_username,
                    status_text=status_text,
                    target_root_folder=target_root_folder,
                    request_id=request_id,
                    overview=overview,
                    imdbId=imdbId,
                    posterPath=posterPath,
                    best_match=best_match,
                )
            elif media_type == "tv":
                payload = construct_tv_payload(
                    media_title=media_title,
                    request_username=request_username,
                    status_text=status_text,
                    target_root_folder=target_root_folder,
                    request_id=request_id,
                    seasons=seasons,
                    overview=overview,
                    imdbId=imdbId,
                    posterPath=posterPath,
                    best_match=best_match,
                )
            else:
                logging.error(
                    f"Unsupported media type '{media_type}'. No notification will be sent."
                )
                return

            send_notifiarr_passthrough(payload)
        else:
            logging.debug("No Notifiarr API key found; not sending notifications.")

    except Exception as e:
        logging.error(f"Exception occurred during request processing: {str(e)}", exc_info=True)


def construct_movie_payload(
    media_title,
    request_username,
    status_text,
    target_root_folder,
    best_match,
    request_id,
    overview,
    imdbId,
    posterPath,
):
    """
    Constructs a Discord notification payload for movies.
    """
    unique_event = str(uuid.uuid4())

    payload = {
        "notification": {
            "update": False,
            "name": "OverFiltrr",
            "event": f"Movie Request {status_text} - {request_id}",
        },
        "discord": {
            "color": "377E22" if status_text == "Approved" else "D65845",
            "ping": {"pingUser": 0, "pingRole": 0},
            "images": {"thumbnail": "", "image": ""},
            "text": {
                "title": f"🎬 **{media_title}**",
                "icon": "",
                "content": "",
                "description": overview,
                "fields": [
                    {
                        "title": "Requested By",
                        "text": request_username,
                        "inline": False,
                    },
                    {"title": "Request Status", "text": status_text, "inline": True},
                    {"title": "Categorised As", "text": best_match, "inline": True},
                ],
                "footer": "Overseerr Notification",
            },
            "ids": {"channel": NOTIFIARR_CHANNEL},
        },
    }

    if status_text != "Approved":
        payload["discord"]["text"]["fields"].append(
            {
                "title": "NOT APPROVED",
                "text": "Something unexpected happened. This was not approved, so check the logs or settings.",
                "inline": False,
            }
        )

    if imdbId:
        imdb_link = f"https://www.imdb.com/title/{imdbId}/"
        payload["notification"]["url"] = imdb_link
    else:
        logging.warning(
            f"No IMDb ID found for '{media_title}'. Title will not be a clickable link."
        )

    if posterPath:
        poster_url = f"{TMDB_IMAGE_BASE_URL}{posterPath}"
        payload["discord"]["images"]["thumbnail"] = poster_url
    else:
        logging.warning(f"No posterPath found for '{media_title}'. Icon will not be set.")

    return payload


def construct_tv_payload(
    media_title,
    request_username,
    status_text,
    target_root_folder,
    best_match,
    request_id,
    seasons,
    overview,
    imdbId,
    posterPath,
):
    """
    Constructs a Discord notification payload for TV shows.
    """
    unique_event = str(uuid.uuid4())
    logging.debug(f"Notification payload event identifier: {unique_event}")

    # Format seasons
    if seasons:
        seasons_formatted = ", ".join(str(season) for season in seasons)
    else:
        seasons_formatted = "All Seasons"

    payload = {
        "notification": {
            "update": False,
            "name": "OverFiltrr",
            "event": f"TV Request {status_text} - {request_id}",
        },
        "discord": {
            "color": "377E22" if status_text == "Approved" else "D65845",
            "ping": {"pingUser": 0, "pingRole": 0},
            "images": {"thumbnail": "", "image": ""},
            "text": {
                "title": f"📺 **{media_title}**",
                "icon": "",
                "content": "",
                "description": overview,
                "fields": [
                    {
                        "title": "Requested By",
                        "text": request_username,
                        "inline": False,
                    },
                    {"title": "Request Status", "text": status_text, "inline": True},
                    {"title": "Seasons", "text": seasons_formatted, "inline": True},
                    {"title": "Categorised As", "text": best_match, "inline": True},
                ],
                "footer": "Overseerr Notification",
            },
            "ids": {"channel": NOTIFIARR_CHANNEL},
        },
    }

    if status_text != "Approved":
        payload["discord"]["text"]["fields"].append(
            {
                "title": "NOT APPROVED",
                "text": "Something unexpected happened. This was not approved, so check the logs or settings.",
                "inline": False,
            }
        )

    if imdbId:
        imdb_link = f"https://www.imdb.com/title/{imdbId}/"
        payload["notification"]["url"] = imdb_link
    else:
        logging.warning(
            f"No IMDb ID found for '{media_title}'. Title will not be a clickable link."
        )

    if posterPath:
        poster_url = f"{TMDB_IMAGE_BASE_URL}{posterPath}"
        payload["discord"]["images"]["thumbnail"] = poster_url
    else:
        logging.warning(f"No posterPath found for '{media_title}'. Icon will not be set.")

    return payload


def send_notifiarr_passthrough(payload):
    """
    Sends a notification via Notifiarr (if configured).
    """
    if not NOTIFIARR_APIKEY:
        logging.debug("No Notifiarr API key present; skipping notification.")
        return

    try:
        passthrough_url = (
            f"https://notifiarr.com/api/v1/notification/passthrough/{NOTIFIARR_APIKEY}"
        )

        response = session.post(
            passthrough_url,
            data=json.dumps(payload),
            headers={"Content-Type": "application/json", "Accept": "application/json"},
            timeout=NOTIFIARR_TIMEOUT,  # Use the configured timeout
        )

        if response.status_code == 200:
            logging.info("Notification sent via Notifiarr passthrough.")
        else:
            logging.error(
                f"Failed to send notification via Notifiarr passthrough: {response.status_code} {response.text}"
            )
    except Exception as e:
        logging.error(
            f"Exception occurred while sending notification via Notifiarr passthrough: {e}"
        )


def main(argv=None) -> None:
    """Load configuration, set up logging and start the server."""
    global config, OVERSEERR_BASEURL, DRY_RUN, API_KEYS, TV_CATEGORIES, MOVIE_CATEGORIES
    global NOTIFIARR_APIKEY, NOTIFIARR_CHANNEL, NOTIFIARR_SOURCE, NOTIFIARR_TIMEOUT
    global overseerr_client

    args = parse_cli_args(argv or [])
    config = load_config(CONFIG_PATH)

    config_log_level = config.get("LOG_LEVEL", "INFO").upper()
    final_log_level = args.log_level.upper() if args.log_level else config_log_level
    log_file = args.log_file if args.log_file else LOG_FILE

    setup_logging(final_log_level, log_file)

    OVERSEERR_BASEURL = config["OVERSEERR_BASEURL"]
    DRY_RUN = config["DRY_RUN"]
    API_KEYS = config["API_KEYS"]
    TV_CATEGORIES = config["TV_CATEGORIES"]
    MOVIE_CATEGORIES = config["MOVIE_CATEGORIES"]
    overseerr_client = OverseerrClient(
        OVERSEERR_BASEURL,
        API_KEYS["overseerr"],
        session=session,
    )

    NOTIFIARR_CONFIG = config.get("NOTIFIARR")
    if NOTIFIARR_CONFIG:
        NOTIFIARR_APIKEY = NOTIFIARR_CONFIG.get("API_KEY")
        NOTIFIARR_CHANNEL = NOTIFIARR_CONFIG.get("CHANNEL")
        NOTIFIARR_SOURCE = NOTIFIARR_CONFIG.get("SOURCE", "Overseerr")
        NOTIFIARR_TIMEOUT = NOTIFIARR_CONFIG.get("TIMEOUT", 10)
    else:
        NOTIFIARR_APIKEY = None
        NOTIFIARR_CHANNEL = None
        NOTIFIARR_SOURCE = None
        NOTIFIARR_TIMEOUT = 10

    validate_configuration()

    server_config = config.get("SERVER", {})
    host = server_config.get("HOST", "0.0.0.0")
    port = server_config.get("PORT", 12210)
    threads = server_config.get("THREADS", 5)
    connection_limit = server_config.get("CONNECTION_LIMIT", 200)

    logging.info(
        f"Configuration is valid. Starting the server on {host}:{port} with {threads} threads and connection limit {connection_limit}..."
    )
    if "PYTEST_CURRENT_TEST" not in os.environ:
        serve(
            app,
            host=host,
            port=port,
            threads=threads,
            connection_limit=connection_limit,
        )


if __name__ == "__main__":
    main(sys.argv[1:])<|MERGE_RESOLUTION|>--- conflicted
+++ resolved
@@ -58,12 +58,10 @@
 # Rich console for pretty output
 console = Console()
 
-<<<<<<< HEAD
+
 # Logger that only writes to the file handler
 file_logger = logging.getLogger("file_logger")
 
-=======
->>>>>>> cd794ab8
 
 def setup_logging(log_level: str, log_file: str) -> None:
     """Configure logging with the given level and file."""
@@ -213,10 +211,6 @@
 
 def log_rule_match(rule: dict, profile_id: int):
     """Log details when a quality profile rule matches."""
-<<<<<<< HEAD
-=======
-    logging.info("Rule Matched")
->>>>>>> cd794ab8
     priority = rule.get("priority", "N/A")
     condition = rule.get("condition", {})
 
@@ -240,34 +234,13 @@
         log_lines.append("Condition: None")
     log_lines.append(f"Profile ID: {profile_id}")
 
-<<<<<<< HEAD
     file_logger.info("Rule Matched\n" + "\n".join(log_lines))
-=======
-    logging.info("Profile ID: %s", profile_id)
-
-    table = Table(show_header=False, box=None)
-    table.add_row("Priority", str(priority))
-    if condition:
-        for cond_key, cond_value in condition.items():
-            table.add_row(cond_key, str(cond_value))
-    else:
-        table.add_row("Condition", "None")
-    table.add_row("Profile ID", str(profile_id))
-
-    console.rule("Rule Matched")
-    console.print(Panel(table))
->>>>>>> cd794ab8
 
 
 def log_media_details(details: dict, header: str = "Media Details"):
     """Log formatted media details for debugging."""
-<<<<<<< HEAD
     table = Table(show_header=False, box=None)
     log_lines = []
-=======
-    logging.info(header)
-    table = Table(show_header=False, box=None)
->>>>>>> cd794ab8
 
     for key, value in details.items():
         if isinstance(value, list):
@@ -284,18 +257,11 @@
         table.add_row(key, table_value)
         log_lines.append(f"{key}: {value_str}")
 
-<<<<<<< HEAD
     console.rule(header)
     console.print(Panel(table))
 
     file_logger.info(header + "\n" + "\n".join(log_lines))
-=======
-        logging.info("%s: %s", key, value)
-        table.add_row(key, str(value))
-
-    console.rule(header)
-    console.print(Panel(table))
->>>>>>> cd794ab8
+
 
 
 def get_media_data(overseerr_data, media_type):
